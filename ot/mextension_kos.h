#ifndef OT_M_EXTENSION_KOS_H__
#define OT_M_EXTENSION_KOS_H__
#include "ot.h"
#include "co.h"

/** @addtogroup OT
  @{
 */
template<typename IO>
class MOTExtension_KOS: public OTExtension<IO, OTCO, ::MOTExtension_KOS> { public:
	block *open_data = nullptr;
	bool committing = false;
	char dgst[Hash::DIGEST_SIZE];
<<<<<<< HEAD
	using OTExtension<IO, OTCO, MOTExtension_KOS>::send_pre;
	using OTExtension<IO, OTCO, MOTExtension_KOS>::recv_pre;
	using OTExtension<IO, OTCO, MOTExtension_KOS>::block_s;
	using OTExtension<IO, OTCO, MOTExtension_KOS>::io;
	using OTExtension<IO, OTCO, MOTExtension_KOS>::extended_r;
	using OTExtension<IO, OTCO, MOTExtension_KOS>::qT;
	using OTExtension<IO, OTCO, MOTExtension_KOS>::tT;
	using OTExtension<IO, OTCO, MOTExtension_KOS>::prg;
	using OTExtension<IO, OTCO, MOTExtension_KOS>::pi;
	using OTExtension<IO, OTCO, MOTExtension_KOS>::padded_length;
	using OTExtension<IO, OTCO, MOTExtension_KOS>::block_size;
=======
	using OTExtension<IO, OTCO, ::MOTExtension_KOS>::send_pre;
	using OTExtension<IO, OTCO, ::MOTExtension_KOS>::block_s;
	using OTExtension<IO, OTCO, ::MOTExtension_KOS>::recv_pre;
	using OTExtension<IO, OTCO, ::MOTExtension_KOS>::io;
	using OTExtension<IO, OTCO, ::MOTExtension_KOS>::extended_r;
	using OTExtension<IO, OTCO, ::MOTExtension_KOS>::qT;
	using OTExtension<IO, OTCO, ::MOTExtension_KOS>::tT;
	using OTExtension<IO, OTCO, ::MOTExtension_KOS>::prg;
	using OTExtension<IO, OTCO, ::MOTExtension_KOS>::pi;
	using OTExtension<IO, OTCO, ::MOTExtension_KOS>::padded_length;
	using OTExtension<IO, OTCO, ::MOTExtension_KOS>::block_size;
>>>>>>> 060fddb4

	MOTExtension_KOS(IO * io, bool committing = false, int ssp = 40) :
		OTExtension<IO, OTCO, ::MOTExtension_KOS>(io, ssp) {
			this->committing = committing;
		}

	~MOTExtension_KOS() {
		delete_array_null(open_data);
	}

	bool send_check(int length) {
		if (committing) {
			Hash::hash_once(dgst, &block_s, sizeof(block));
			io->send_data(dgst, Hash::DIGEST_SIZE);
		}

		int extended_length = padded_length(length);
		block seed2, x, t[2], q[2], tmp1, tmp2;
		io->recv_block(&seed2, 1);
		block chi[block_size];
		PRG prg2(&seed2);

		q[0] = zero_block();
		q[1] = zero_block();
		for(int i = 0; i < extended_length/block_size; ++i) {
			prg2.random_block(chi, block_size);
			for(int j = 0; j < block_size; ++j) {
				mul128(qT[i*block_size+j], chi[j], &tmp1, &tmp2);
				q[0] = xorBlocks(q[0], tmp1);
				q[1] = xorBlocks(q[1], tmp2);
			}
		}
		io->recv_block(&x, 1);
		io->recv_block(t, 2);
		mul128(x, block_s, &tmp1, &tmp2);
		q[0] = xorBlocks(q[0], tmp1);
		q[1] = xorBlocks(q[1], tmp2);

		return block_cmp(q, t, 2);	
	}
	void recv_check(const bool* r, int length) {
		if (committing) {
			io->recv_data(dgst, Hash::DIGEST_SIZE);
		}

		int extended_length = padded_length(length);
		block chi[block_size];
		block seed2, x = zero_block(), t[2], tmp1, tmp2;
		prg.random_block(&seed2,1);
		io->send_block(&seed2, 1);
		PRG prg2(&seed2);
		t[0] = t[1] = zero_block();

		for(int i = 0; i < extended_length/block_size; ++i) {
			prg2.random_block(chi, block_size);
			for(int j = 0; j < block_size; ++j) {
				mul128(chi[j], tT[i*block_size+j], &tmp1, &tmp2);
				t[0] = xorBlocks(t[0], tmp1);
				t[1] = xorBlocks(t[1], tmp2);
				if (i*block_size+j < length and r[i*block_size+j])
					x = xorBlocks(x, chi[j]);
				else if (i*block_size+j >= length and extended_r[i*block_size+j-length]) 
					x = xorBlocks(x, chi[j]);
			}
		}
		io->send_block(&x, 1);
		io->send_block(t, 2);
	}
	void got_recv_post(block* data, const bool* r, int length) {
		block res[2];
		if(committing) {
			delete_array_null(open_data);
			open_data = new block[length];
			for(int i = 0; i < length; ++i) {
				io->recv_data(res, 2*sizeof(block));
				if(r[i]) {
					data[i] = xorBlocks(res[1], pi.H(tT[i], 2*i+1));
					open_data[i] = res[0];
				} else {
					data[i] = xorBlocks(res[0], pi.H(tT[i], 2*i));
					open_data[i] = res[1];
				}
			}
		} else {
			for(int i = 0; i < length; ++i) {
				io->recv_data(res, 2*sizeof(block));
				if(r[i]) {
					data[i] = xorBlocks(res[1], pi.H(tT[i], 2*i+1));
				} else {
					data[i] = xorBlocks(res[0], pi.H(tT[i], 2*i));
				}
			}
		}
	}

	void send_impl(const block* data0, const block* data1, int length) {
		send_pre(length);
		if(!send_check(length))	error("OT Extension check failed");
		OTExtension<IO, OTCO, ::MOTExtension_KOS>::got_send_post(data0, data1, length);
	}

	void recv_impl(block* data, const bool* b, int length) {
		recv_pre(b, length);
		recv_check(b, length);
		got_recv_post(data, b, length);
	}

	void send_rot(block * data0, block * data1, int length) {
		send_pre(length);
		if(!send_check(length))error("OT Extension check failed");
		OTExtension<IO, OTCO, ::MOTExtension_KOS>::rot_send_post(data0, data1, length);
	}

	void recv_rot(block* data, const bool* b, int length) {
		recv_pre(b, length);
		recv_check(b, length);
		OTExtension<IO, OTCO, ::MOTExtension_KOS>::rot_recv_post(data, b, length);
	}

	void cot_send_post_new(block* data0, const block* delta, int length) {
		const int bsize = AES_BATCH_SIZE;
		block *pad = (block*)alloca(2*bsize*sizeof(block));
		block *tmp = (block*)alloca(2*bsize*sizeof(block));
		for(int i = 0; i < length; i+=bsize) {
			for(int j = i; j < i+bsize and j < length; ++j) {
				pad[2*(j-i)] = qT[j];
				pad[2*(j-i)+1] = xorBlocks(qT[j], block_s);
			}
		pi.Hn(pad, pad, 2*i, 2*bsize, tmp);
			for(int j = i; j < i+bsize and j < length; ++j) {
				data0[j] = pad[2*(j-i)];
				pad[2*(j-i)] = xorBlocks(pad[2*(j-i)], delta[j]);
				tmp[j-i] = xorBlocks(pad[2*(j-i)+1], pad[2*(j-i)]);
			}
			io->send_data(tmp, sizeof(block)*min(bsize,length-i));
		}
		delete[] qT;
	}

<<<<<<< HEAD
	void cot_send_post_new(block* data0, const block* delta, int length) {
		const int bsize = AES_BATCH_SIZE;
		block *pad = (block*)alloca(2*bsize*sizeof(block));
		block *tmp = (block*)alloca(2*bsize*sizeof(block));
		for(int i = 0; i < length; i+=bsize) {
			for(int j = i; j < i+bsize and j < length; ++j) {
				pad[2*(j-i)] = qT[j];
				pad[2*(j-i)+1] = xorBlocks(qT[j], block_s);
			}
		pi.Hn(pad, pad, 2*i, 2*bsize, tmp);
			for(int j = i; j < i+bsize and j < length; ++j) {
				data0[j] = pad[2*(j-i)];
				pad[2*(j-i)] = xorBlocks(pad[2*(j-i)], delta[j]);
				tmp[j-i] = xorBlocks(pad[2*(j-i)+1], pad[2*(j-i)]);
			}
			io->send_data(tmp, sizeof(block)*min(bsize,length-i));
		}
		delete[] qT;
	}

=======
>>>>>>> 060fddb4
	void send_cot(block * data0, const block *delta, int length) {
		send_pre(length);
		if(!send_check(length))error("OT Extension check failed");
		cot_send_post_new(data0, delta, length);
	}
	void send_cot(block * data0, block delta, int length) {
		send_pre(length);
		if(!send_check(length))error("OT Extension check failed");
		OTExtension<IO, OTCO, ::MOTExtension_KOS>::cot_send_post(data0, delta, length);
	}

	void recv_cot(block* data, const bool* b, int length) {
		recv_pre(b, length);
		recv_check(b, length);
		OTExtension<IO, OTCO, ::MOTExtension_KOS>::cot_recv_post(data, b, length);
	}

	void open() {
		if (!committing)
			error("Committing not enabled");
		io->send_block(&block_s, 1);		
	}

	void open(block * data, const bool * r, int length) {		
		if (!committing)
			error("Committing not enabled");
		io->recv_block(&block_s, 1);		
		char com_recv[Hash::DIGEST_SIZE];		
		Hash::hash_once(com_recv, &block_s, sizeof(block));		
		if (strncmp(com_recv, dgst, 20)!= 0)
			error("invalid commitment");

		for(int i = 0; i < length; ++i) {	
			tT[i] = xorBlocks(tT[i], block_s);
			if(r[i])
				data[i] = xorBlocks(open_data[i], pi.H(tT[i], 2*i));
			else	
				data[i] = xorBlocks(open_data[i], pi.H(tT[i], 2*i+1));
		}		
	}
};

/**@}*/
#endif// OT_M_EXTENSION_KOS_H__<|MERGE_RESOLUTION|>--- conflicted
+++ resolved
@@ -11,19 +11,6 @@
 	block *open_data = nullptr;
 	bool committing = false;
 	char dgst[Hash::DIGEST_SIZE];
-<<<<<<< HEAD
-	using OTExtension<IO, OTCO, MOTExtension_KOS>::send_pre;
-	using OTExtension<IO, OTCO, MOTExtension_KOS>::recv_pre;
-	using OTExtension<IO, OTCO, MOTExtension_KOS>::block_s;
-	using OTExtension<IO, OTCO, MOTExtension_KOS>::io;
-	using OTExtension<IO, OTCO, MOTExtension_KOS>::extended_r;
-	using OTExtension<IO, OTCO, MOTExtension_KOS>::qT;
-	using OTExtension<IO, OTCO, MOTExtension_KOS>::tT;
-	using OTExtension<IO, OTCO, MOTExtension_KOS>::prg;
-	using OTExtension<IO, OTCO, MOTExtension_KOS>::pi;
-	using OTExtension<IO, OTCO, MOTExtension_KOS>::padded_length;
-	using OTExtension<IO, OTCO, MOTExtension_KOS>::block_size;
-=======
 	using OTExtension<IO, OTCO, ::MOTExtension_KOS>::send_pre;
 	using OTExtension<IO, OTCO, ::MOTExtension_KOS>::block_s;
 	using OTExtension<IO, OTCO, ::MOTExtension_KOS>::recv_pre;
@@ -35,7 +22,6 @@
 	using OTExtension<IO, OTCO, ::MOTExtension_KOS>::pi;
 	using OTExtension<IO, OTCO, ::MOTExtension_KOS>::padded_length;
 	using OTExtension<IO, OTCO, ::MOTExtension_KOS>::block_size;
->>>>>>> 060fddb4
 
 	MOTExtension_KOS(IO * io, bool committing = false, int ssp = 40) :
 		OTExtension<IO, OTCO, ::MOTExtension_KOS>(io, ssp) {
@@ -175,29 +161,6 @@
 		delete[] qT;
 	}
 
-<<<<<<< HEAD
-	void cot_send_post_new(block* data0, const block* delta, int length) {
-		const int bsize = AES_BATCH_SIZE;
-		block *pad = (block*)alloca(2*bsize*sizeof(block));
-		block *tmp = (block*)alloca(2*bsize*sizeof(block));
-		for(int i = 0; i < length; i+=bsize) {
-			for(int j = i; j < i+bsize and j < length; ++j) {
-				pad[2*(j-i)] = qT[j];
-				pad[2*(j-i)+1] = xorBlocks(qT[j], block_s);
-			}
-		pi.Hn(pad, pad, 2*i, 2*bsize, tmp);
-			for(int j = i; j < i+bsize and j < length; ++j) {
-				data0[j] = pad[2*(j-i)];
-				pad[2*(j-i)] = xorBlocks(pad[2*(j-i)], delta[j]);
-				tmp[j-i] = xorBlocks(pad[2*(j-i)+1], pad[2*(j-i)]);
-			}
-			io->send_data(tmp, sizeof(block)*min(bsize,length-i));
-		}
-		delete[] qT;
-	}
-
-=======
->>>>>>> 060fddb4
 	void send_cot(block * data0, const block *delta, int length) {
 		send_pre(length);
 		if(!send_check(length))error("OT Extension check failed");
