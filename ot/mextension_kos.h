#ifndef OT_M_EXTENSION_KOS_H__
#define OT_M_EXTENSION_KOS_H__
#include "ot.h"
#include "co.h"

/** @addtogroup OT
  @{
 */
template<typename IO>
class MOTExtension_KOS: public OTExtension<IO, OTCO, MOTExtension_KOS> { public:
	block *open_data = nullptr;
	bool committing = false;
	char dgst[Hash::DIGEST_SIZE];
<<<<<<< HEAD

	using OTExtension<IO, OTCO, MOTExtension_KOS>::send_pre;
	using OTExtension<IO, OTCO, MOTExtension_KOS>::recv_pre;
	using OTExtension<IO, OTCO, MOTExtension_KOS>::block_s;
	using OTExtension<IO, OTCO, MOTExtension_KOS>::io;
	using OTExtension<IO, OTCO, MOTExtension_KOS>::extended_r;
	using OTExtension<IO, OTCO, MOTExtension_KOS>::qT;
	using OTExtension<IO, OTCO, MOTExtension_KOS>::tT;
	using OTExtension<IO, OTCO, MOTExtension_KOS>::prg;
	using OTExtension<IO, OTCO, MOTExtension_KOS>::pi;
	using OTExtension<IO, OTCO, MOTExtension_KOS>::padded_length;
	using OTExtension<IO, OTCO, MOTExtension_KOS>::block_size;

=======

	using OTExtension<IO, OTCO, MOTExtension_KOS>::send_pre;
	using OTExtension<IO, OTCO, MOTExtension_KOS>::recv_pre;
	using OTExtension<IO, OTCO, MOTExtension_KOS>::block_s;
	using OTExtension<IO, OTCO, MOTExtension_KOS>::io;
	using OTExtension<IO, OTCO, MOTExtension_KOS>::extended_r;
	using OTExtension<IO, OTCO, MOTExtension_KOS>::qT;
	using OTExtension<IO, OTCO, MOTExtension_KOS>::tT;
	using OTExtension<IO, OTCO, MOTExtension_KOS>::prg;
	using OTExtension<IO, OTCO, MOTExtension_KOS>::pi;
	using OTExtension<IO, OTCO, MOTExtension_KOS>::padded_length;
	using OTExtension<IO, OTCO, MOTExtension_KOS>::block_size;

>>>>>>> 24dcf3fe
	MOTExtension_KOS(IO * io, bool committing = false, int ssp = 40) :
		OTExtension<IO, OTCO, MOTExtension_KOS>(io, ssp) {
			this->committing = committing;
		}

	~MOTExtension_KOS() {
		delete_array_null(open_data);
	}

	bool send_check(int length) {
		if (committing) {
			Hash::hash_once(dgst, &block_s, sizeof(block));
			io->send_data(dgst, Hash::DIGEST_SIZE);
		}

		int extended_length = padded_length(length);
		block seed2, x, t[2], q[2], tmp1, tmp2;
		io->recv_block(&seed2, 1);
		block chi[block_size];
		PRG prg2(&seed2);

		q[0] = zero_block();
		q[1] = zero_block();
		for(int i = 0; i < extended_length/block_size; ++i) {
			prg2.random_block(chi, block_size);
			for(int j = 0; j < block_size; ++j) {
				mul128(qT[i*block_size+j], chi[j], &tmp1, &tmp2);
				q[0] = xorBlocks(q[0], tmp1);
				q[1] = xorBlocks(q[1], tmp2);
			}
		}
		io->recv_block(&x, 1);
		io->recv_block(t, 2);
		mul128(x, block_s, &tmp1, &tmp2);
		q[0] = xorBlocks(q[0], tmp1);
		q[1] = xorBlocks(q[1], tmp2);

		return block_cmp(q, t, 2);	
	}
	void recv_check(const bool* r, int length) {
		if (committing) {
			io->recv_data(dgst, Hash::DIGEST_SIZE);
		}

		int extended_length = padded_length(length);
		block chi[block_size];
		block seed2, x = zero_block(), t[2], tmp1, tmp2;
		prg.random_block(&seed2,1);
		io->send_block(&seed2, 1);
		PRG prg2(&seed2);
		t[0] = t[1] = zero_block();

		for(int i = 0; i < extended_length/block_size; ++i) {
			prg2.random_block(chi, block_size);
			for(int j = 0; j < block_size; ++j) {
				mul128(chi[j], tT[i*block_size+j], &tmp1, &tmp2);
				t[0] = xorBlocks(t[0], tmp1);
				t[1] = xorBlocks(t[1], tmp2);
				if (i*block_size+j < length and r[i*block_size+j])
					x = xorBlocks(x, chi[j]);
				else if (i*block_size+j >= length and extended_r[i*block_size+j-length]) 
					x = xorBlocks(x, chi[j]);
			}
		}
		io->send_block(&x, 1);
		io->send_block(t, 2);
	}
	void got_recv_post(block* data, const bool* r, int length) {
		block res[2];
		if(committing) {
			delete_array_null(open_data);
			open_data = new block[length];
			for(int i = 0; i < length; ++i) {
				io->recv_data(res, 2*sizeof(block));
				if(r[i]) {
					data[i] = xorBlocks(res[1], pi.H(tT[i], 2*i+1));
					open_data[i] = res[0];
				} else {
					data[i] = xorBlocks(res[0], pi.H(tT[i], 2*i));
					open_data[i] = res[1];
				}
			}
		} else {
			for(int i = 0; i < length; ++i) {
				io->recv_data(res, 2*sizeof(block));
				if(r[i]) {
					data[i] = xorBlocks(res[1], pi.H(tT[i], 2*i+1));
				} else {
					data[i] = xorBlocks(res[0], pi.H(tT[i], 2*i));
				}
			}
		}
	}

	void send_impl(const block* data0, const block* data1, int length) {
		send_pre(length);
		if(!send_check(length))	error("OT Extension check failed");
		OTExtension<IO, OTCO, MOTExtension_KOS>::got_send_post(data0, data1, length);
	}

	void recv_impl(block* data, const bool* b, int length) {
		recv_pre(b, length);
		recv_check(b, length);
		got_recv_post(data, b, length);
	}

	void send_rot(block * data0, block * data1, int length) {
		send_pre(length);
		if(!send_check(length))error("OT Extension check failed");
		OTExtension<IO, OTCO, MOTExtension_KOS>::rot_send_post(data0, data1, length);
	}

	void recv_rot(block* data, const bool* b, int length) {
		recv_pre(b, length);
		recv_check(b, length);
		OTExtension<IO, OTCO, MOTExtension_KOS>::rot_recv_post(data, b, length);
	}

<<<<<<< HEAD
	void cot_send_post_new(block* data0, const block* delta, int length) {
		const int bsize = AES_BATCH_SIZE;
		block *pad = (block*)alloca(2*bsize*sizeof(block));
		block *tmp = (block*)alloca(2*bsize*sizeof(block));
		for(int i = 0; i < length; i+=bsize) {
			for(int j = i; j < i+bsize and j < length; ++j) {
				pad[2*(j-i)] = qT[j];
				pad[2*(j-i)+1] = xorBlocks(qT[j], block_s);
			}
		pi.Hn(pad, pad, 2*i, 2*bsize, tmp);
			for(int j = i; j < i+bsize and j < length; ++j) {
				data0[j] = pad[2*(j-i)];
				pad[2*(j-i)] = xorBlocks(pad[2*(j-i)], delta[j]);
				tmp[j-i] = xorBlocks(pad[2*(j-i)+1], pad[2*(j-i)]);
			}
			io->send_data(tmp, sizeof(block)*min(bsize,length-i));
		}
		delete[] qT;
	}

	void send_cot(block * data0, const block *delta, int length) {
		send_pre(length);
		if(!send_check(length))error("OT Extension check failed");
		cot_send_post_new(data0, delta, length);
	}
	void send_cot(block * data0, block delta, int length) {
		send_pre(length);
		if(!send_check(length))error("OT Extension check failed");
		OTExtension<IO, OTCO, MOTExtension_KOS>::cot_send_post(data0, delta, length);
	}

=======
	void send_cot(block * data0, block delta, int length) {
		send_pre(length);
		if(!send_check(length))error("OT Extension check failed");
		OTExtension<IO, OTCO, MOTExtension_KOS>::cot_send_post(data0, delta, length);
	}
>>>>>>> 24dcf3fe
	void recv_cot(block* data, const bool* b, int length) {
		recv_pre(b, length);
		recv_check(b, length);
		OTExtension<IO, OTCO, MOTExtension_KOS>::cot_recv_post(data, b, length);
	}

	void open() {
		if (!committing)
			error("Committing not enabled");
		io->send_block(&block_s, 1);		
	}

	void open(block * data, const bool * r, int length) {		
		if (!committing)
			error("Committing not enabled");
		io->recv_block(&block_s, 1);		
		char com_recv[Hash::DIGEST_SIZE];		
		Hash::hash_once(com_recv, &block_s, sizeof(block));		
		if (strncmp(com_recv, dgst, 20)!= 0)
			error("invalid commitment");

		for(int i = 0; i < length; ++i) {	
			tT[i] = xorBlocks(tT[i], block_s);
			if(r[i])
				data[i] = xorBlocks(open_data[i], pi.H(tT[i], 2*i));
			else	
				data[i] = xorBlocks(open_data[i], pi.H(tT[i], 2*i+1));
		}		
	}
};

/**@}*/
#endif// OT_M_EXTENSION_KOS_H__<|MERGE_RESOLUTION|>--- conflicted
+++ resolved
@@ -11,8 +11,6 @@
 	block *open_data = nullptr;
 	bool committing = false;
 	char dgst[Hash::DIGEST_SIZE];
-<<<<<<< HEAD
-
 	using OTExtension<IO, OTCO, MOTExtension_KOS>::send_pre;
 	using OTExtension<IO, OTCO, MOTExtension_KOS>::recv_pre;
 	using OTExtension<IO, OTCO, MOTExtension_KOS>::block_s;
@@ -25,21 +23,6 @@
 	using OTExtension<IO, OTCO, MOTExtension_KOS>::padded_length;
 	using OTExtension<IO, OTCO, MOTExtension_KOS>::block_size;
 
-=======
-
-	using OTExtension<IO, OTCO, MOTExtension_KOS>::send_pre;
-	using OTExtension<IO, OTCO, MOTExtension_KOS>::recv_pre;
-	using OTExtension<IO, OTCO, MOTExtension_KOS>::block_s;
-	using OTExtension<IO, OTCO, MOTExtension_KOS>::io;
-	using OTExtension<IO, OTCO, MOTExtension_KOS>::extended_r;
-	using OTExtension<IO, OTCO, MOTExtension_KOS>::qT;
-	using OTExtension<IO, OTCO, MOTExtension_KOS>::tT;
-	using OTExtension<IO, OTCO, MOTExtension_KOS>::prg;
-	using OTExtension<IO, OTCO, MOTExtension_KOS>::pi;
-	using OTExtension<IO, OTCO, MOTExtension_KOS>::padded_length;
-	using OTExtension<IO, OTCO, MOTExtension_KOS>::block_size;
-
->>>>>>> 24dcf3fe
 	MOTExtension_KOS(IO * io, bool committing = false, int ssp = 40) :
 		OTExtension<IO, OTCO, MOTExtension_KOS>(io, ssp) {
 			this->committing = committing;
@@ -158,7 +141,6 @@
 		OTExtension<IO, OTCO, MOTExtension_KOS>::rot_recv_post(data, b, length);
 	}
 
-<<<<<<< HEAD
 	void cot_send_post_new(block* data0, const block* delta, int length) {
 		const int bsize = AES_BATCH_SIZE;
 		block *pad = (block*)alloca(2*bsize*sizeof(block));
@@ -190,13 +172,6 @@
 		OTExtension<IO, OTCO, MOTExtension_KOS>::cot_send_post(data0, delta, length);
 	}
 
-=======
-	void send_cot(block * data0, block delta, int length) {
-		send_pre(length);
-		if(!send_check(length))error("OT Extension check failed");
-		OTExtension<IO, OTCO, MOTExtension_KOS>::cot_send_post(data0, delta, length);
-	}
->>>>>>> 24dcf3fe
 	void recv_cot(block* data, const bool* b, int length) {
 		recv_pre(b, length);
 		recv_check(b, length);
