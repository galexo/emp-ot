--- conflicted
+++ resolved
@@ -11,7 +11,6 @@
       dist: trusty
       sudo: required
       env: TYPE=Release
-<<<<<<< HEAD
       
     - os: linux
       dist: trusty
@@ -24,15 +23,25 @@
             - clang-3.9
       env:
         - MATRIX_EVAL="CC=clang-3.9 && CXX=clang++-3.9"
+        - TYPE=Release
+
+    - os: linux
+      dist: trusty
+      sudo: required
+      addons:
+        apt:
+          sources:
+            - llvm-toolchain-trusty-3.9
+          packages:
+            - clang-3.9
+      env:
+        - MATRIX_EVAL="CC=clang-3.9 && CXX=clang++-3.9"
+        - TYPE=Debug
+
 
 
 before_install:
   - eval "${MATRIX_EVAL}"
-=======
-
-
-before_install:
->>>>>>> 060fddb4
   - sudo apt-get install libssl-dev libgmp-dev build-essential cmake git -y
   - git clone https://github.com/emp-toolkit/emp-readme.git
   - bash ./emp-readme/scripts/install_relic.sh
